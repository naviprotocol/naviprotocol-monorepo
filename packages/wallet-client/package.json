{
  "name": "@naviprotocol/wallet-client",
<<<<<<< HEAD
  "version": "1.0.5-dev.2",
=======
  "version": "1.1.4",
>>>>>>> a34560b0
  "description": "NAVI Wallet Client",
  "license": "MIT",
  "keywords": [
    "navi",
    "sui"
  ],
  "author": "NAVI",
  "homepage": "https://sdk.naviprotocol.io/wallet-client",
  "bugs": "https://github.com/naviprotocol/naviprotocol-monorepo/issues",
  "repository": {
    "type": "git",
    "url": "https://github.com/naviprotocol/naviprotocol-monorepo.git"
  },
  "main": "dist/index.cjs.js",
  "module": "dist/index.esm.js",
  "types": "dist/index.d.ts",
  "source": "src/index.ts",
  "files": [
    "dist",
    "README.md"
  ],
  "exports": {
    "./package.json": "./package.json",
    ".": {
      "import": {
        "types": "./dist/index.d.ts",
        "node": "./dist/index.cjs.js",
        "default": "./dist/index.esm.js"
      },
      "require": "./dist/index.cjs.js"
    }
  },
  "publishConfig": {
    "access": "public"
  },
  "scripts": {
    "build": "run-p build:lib",
    "build:lib": "vite build",
    "prettier": "prettier --check src/",
    "prettier:fix": "prettier --write src/",
    "lint": "eslint . --ext .ts,.tsx",
    "lint:fix": "eslint . --ext .ts,.tsx --fix",
    "verify": "run-p prettier lint",
    "verify:fix": "run-p prettier:fix lint:fix",
    "test": "vitest --config ./vite.config.unit.js",
    "test:watch": "vitest",
    "test:coverage": "vitest run --coverage",
    "typedoc": "typedoc"
  },
  "dependencies": {
    "@mysten/sui": "1.34.0",
    "@naviprotocol/astros-aggregator-sdk": "workspace:*",
    "@naviprotocol/lending": "workspace:*",
    "@suilend/sdk": "^1.1.75",
    "@suilend/sui-fe": "^0.3.20",
    "axios": "1.11.0",
    "bignumber.js": "9.1.2",
    "date-fns": "^4.1.0",
    "mitt": "^3.0.1",
    "shio-sdk": "1.0.9"
  },
  "devDependencies": {
    "@sentry/nextjs": "^10.5.0",
    "@types/node": "^20.19.1",
    "dotenv": "16.4.7",
    "tsconfig-paths": "^4.2.0",
    "tslint": "^6.1.3",
    "typescript": "5.8.3",
    "vitest": "^3.2.2"
  }
}<|MERGE_RESOLUTION|>--- conflicted
+++ resolved
@@ -1,10 +1,6 @@
 {
   "name": "@naviprotocol/wallet-client",
-<<<<<<< HEAD
-  "version": "1.0.5-dev.2",
-=======
-  "version": "1.1.4",
->>>>>>> a34560b0
+  "version": "1.1.5-dev.1",
   "description": "NAVI Wallet Client",
   "license": "MIT",
   "keywords": [
