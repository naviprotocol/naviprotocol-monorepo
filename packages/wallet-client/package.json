--- conflicted
+++ resolved
@@ -1,10 +1,6 @@
 {
   "name": "@naviprotocol/wallet-client",
-<<<<<<< HEAD
-  "version": "1.1.5-dev.1",
-=======
   "version": "1.2.0",
->>>>>>> 08ffb41b
   "description": "NAVI Wallet Client",
   "license": "MIT",
   "keywords": [
@@ -66,11 +62,7 @@
     "shio-sdk": "1.0.9"
   },
   "devDependencies": {
-<<<<<<< HEAD
-    "@sentry/nextjs": "10.5.0",
-=======
     "@mysten/sui": "1.38.0",
->>>>>>> 08ffb41b
     "@types/node": "20.19.1",
     "dotenv": "16.4.7",
     "tsconfig-paths": "4.2.0",
